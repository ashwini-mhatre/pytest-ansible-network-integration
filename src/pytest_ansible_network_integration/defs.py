"""Common objects."""

from __future__ import annotations

import logging
import os
import re
import subprocess
import time

from dataclasses import dataclass
from pathlib import Path
from typing import Any
from typing import Dict
from typing import List
from typing import Optional
from typing import Tuple

import xmltodict

# pylint: disable=no-name-in-module
from pylibsshext.errors import LibsshSessionException
from pylibsshext.session import Channel
from pylibsshext.session import Session


# pylint: enable=no-name-in-module

logger = logging.getLogger(__name__)


@dataclass
class AnsibleProject:
    """Ansible project."""

    collection_doc_cache: Path
    directory: Path
    log_file: Path
    playbook_artifact: Path
    playbook: Path
    role: str
    inventory: Optional[Path] = None


class SshWrapper:
    """Wrapper for pylibssh."""

    def __init__(self, host: str, user: str, password: str, port: int = 22):
        """Initialize the wrapper.

        :param host: The host
        :param user: The user
        :param password: The password
        :param port: The port
        """
        self.host = host
        self.password = password
        self.port = port
        self.session = Session()
        self.ssh_channel: Channel
        self.user = user

    def connect(self) -> None:
        """Connect to the host.

        :raises LibsshSessionException: If the connection fails
        """
        try:
            logger.debug("Connecting to %s", self.host)
            self.session.connect(
                host=self.host,
                port=self.port,
                user=self.user,
                password=self.password,
                host_key_checking=False,
                look_for_keys=False,
            )
        except LibsshSessionException as exc:
            raise exc
        self.ssh_channel = self.session.new_channel()

    def execute(self, command: str) -> Tuple[str, str]:
        """Execute the command.

        :param command: The command
        :raises LibsshSessionException: If the channel fails
        :return: The result
        """
        if not self.session.is_connected:
            self.close()
            self.connect()
        try:
            result = self.ssh_channel.exec_command(command)
            stdout = result.stdout.decode()
            stderr = result.stderr.decode()
            return stdout, stderr
        except LibsshSessionException as exc:
            raise exc

    def close(self) -> None:
        """Close the channel."""
        self.ssh_channel.close()


class CmlWrapper:
    """Wrapper for cml."""

    def __init__(self, host: str, username: str, password: str) -> None:
        """Initialize the wrapper.

        :param host: The host
        :param username: The username
        :param password: The password
        """
        self.current_lab_id: str
        self._host = host
        self._auth_env = {
            "VIRL_HOST": host,
            "VIRL_USERNAME": username,
            "VIRL_PASSWORD": password,
            "CML_VERIFY_CERT": "False",
        }
        self._lab_existed: bool = False

    def bring_up(self, file: str) -> None:
        """Bring the lab up.

        :param file: The file
        :raises PytestNetworkError: If the lab fails to start
        """
        logger.info("Check if lab is already provisioned")
        stdout, _stderr = self._run("id")
        if stdout:
            current_lab_match = re.match(r".*ID: (?P<id>\S+)\)\n", stdout, re.DOTALL)
            if current_lab_match:
                self.current_lab_id = current_lab_match.groupdict()["id"]
                logger.info("Using existing lab id '%s'", self.current_lab_id)
                self._lab_existed = True
                return
        logger.info("No lab currently provisioned")
        logger.info("Bringing up lab '%s' on '%s'", file, self._host)
        # Using --provision was not reliable
        stdout, stderr = self._run(f"up -f {file}")
        logger.debug("CML up stdout: '%s'", stdout)
        # Starting lab xxx (ID: 9fde5f)\n
        current_lab_match = re.match(r".*ID: (?P<id>\S+)\)\n", stdout, re.DOTALL)
        if not current_lab_match:
            raise PytestNetworkError(f"Could not get lab ID: {stdout} {stderr}")
        self.current_lab_id = current_lab_match.groupdict()["id"]
        logger.info("Started lab id '%s'", self.current_lab_id)

        if not os.environ.get("GITHUB_ACTIONS"):
            return
        # In the case of GH actions store the labs in an env var for clean up if the job is
        # cancelled, this is referenced in the GH integration workflow

        env_file = os.environ.get("GITHUB_ENV", "")
        if not env_file:
            return
        with open(env_file, "r", encoding="utf-8") as fh:
            data = fh.readlines()

        line_id = [idx for idx, line in enumerate(data) if line.startswith("CML_LABS=")]
        if not line_id:
            data.append(f"CML_LABS={self.current_lab_id}")
        else:
            data[line_id[0]] += f",{self.current_lab_id}"

        with open(env_file, "w", encoding="utf-8") as fh:
            fh.writelines(data)

    def remove(self) -> None:
        """Remove the lab."""
        if self._lab_existed:
            logger.info("Please remember to remove lab id '%s'", self.current_lab_id)
            return

        logger.info("Deleting lab '%s' on '%s'", self.current_lab_id, self._host)
        stdout, _stderr = self._run(f"use --id {self.current_lab_id}")
        logger.debug("CML use stdout: '%s'", stdout)
        stdout, _stderr = self._run("rm --force --no-confirm")
        logger.debug("CML rm stdout: '%s'", stdout)

    def _run(self, command: str) -> Tuple[str, str]:
        """Run the command.

        :param command: The command
        :return: The result, stdout and stderr
        """
        cml_command = f"cml {command}"
        logger.info("Running command '%s' on '%s'", cml_command, self._host)
        env = os.environ.copy()
        if "VIRTUAL_ENV" in os.environ:
            env["PATH"] = os.path.join(os.environ["VIRTUAL_ENV"], "bin") + os.pathsep + env["PATH"]

        env.update(self._auth_env)

        logger.debug("Running command '%s' with environment '%s'", cml_command, env)
        with subprocess.Popen(
            cml_command,
            shell=True,
            stdout=subprocess.PIPE,
            stderr=subprocess.PIPE,
            env=env,
        ) as process:
            stdout, stderr = process.communicate()
        return stdout.decode(), stderr.decode()


class VirshWrapper:
    """Wrapper for virsh."""

    def __init__(self, host: str, user: str, password: str, port: int) -> None:
        """Initialize the wrapper.

        :param host: The host
        :param user: The user
        :param password: The password
        :param port: The port
        """
        self.ssh = SshWrapper(host=host, user=user, password=password, port=port)
        self.ssh.connect()

    def get_dhcp_lease(self, current_lab_id: str) -> str:
        """Get the dhcp lease.

        :param current_lab_id: The current lab id
        :raises PytestNetworkError: If the dhcp lease cannot be found
        :return: The ip address
        """
        attempt = 0
        current_lab: Dict[str, Any] = {}

        logger.info("Getting current lab from virsh")
        while not current_lab:
            logger.info("Attempt %s", attempt)
            stdout, _stderr = self.ssh.execute("sudo virsh list --all")

            virsh_matches = [re.match(r"^\s(?P<id>\d+)", line) for line in stdout.splitlines()]
            virsh_ids = [
                virsh_match.groupdict()["id"] for virsh_match in virsh_matches if virsh_match
            ]

            for virsh_id in virsh_ids:
                stdout, _stderr = self.ssh.execute(f"sudo virsh dumpxml {virsh_id}")
                if current_lab_id in stdout:
                    logger.debug("Found lab %s in virsh dumpxml: %s", current_lab_id, stdout)
                    current_lab = xmltodict.parse(stdout)
                    break
            if current_lab:
                break
            attempt += 1
            if attempt == 10:
                raise PytestNetworkError("Could not find current lab")
            time.sleep(5)

        macs = [
            interface["mac"]["@address"]
            for interface in current_lab["domain"]["devices"]["interface"]
        ]
        logger.info("Found macs: %s", macs)

        logger.info("Getting a DHCP lease for any of %s", macs)
        ips: List[str] = []
        attempt = 0
        while not ips:
            logger.info("Attempt %s", attempt)
            stdout, _stderr = self.ssh.execute("sudo virsh net-dhcp-leases default")
            leases = {
                p[2]: p[4].split("/")[0]
                for p in [line.split() for line in stdout.splitlines()]
                if len(p) == 7
            }

            ips = [leases[mac] for mac in macs if mac in leases]
            attempt += 1
<<<<<<< HEAD
            if attempt == 50:
                raise Exception("Could not find IPs")
=======
            if attempt == 30:
                raise PytestNetworkError("Could not find IPs")
>>>>>>> d1a31932
            time.sleep(10)

        logger.debug("Found IPs: %s", ips)

        if len(ips) > 1:
            raise PytestNetworkError("Found more than one IP")

        return ips[0]

    def close(self) -> None:
        """Close the connection."""
        self.ssh.close()


class PytestNetworkError(Exception):
    """Class representing exceptions raised from the pytest plugin code."""

    def __init__(self: PytestNetworkError, message: str) -> None:
        """Instantiate an object of this class.

        :param message: The exception message.
        """
        super().__init__(message)<|MERGE_RESOLUTION|>--- conflicted
+++ resolved
@@ -274,13 +274,8 @@
 
             ips = [leases[mac] for mac in macs if mac in leases]
             attempt += 1
-<<<<<<< HEAD
             if attempt == 50:
                 raise Exception("Could not find IPs")
-=======
-            if attempt == 30:
-                raise PytestNetworkError("Could not find IPs")
->>>>>>> d1a31932
             time.sleep(10)
 
         logger.debug("Found IPs: %s", ips)
